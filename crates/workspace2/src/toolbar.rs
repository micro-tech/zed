use crate::ItemHandle;
use gpui::{
    AnyView, Div, Entity, EntityId, EventEmitter, ParentComponent, Render, Styled, View,
    ViewContext, WindowContext,
};
use theme2::ActiveTheme;
use ui::{h_stack, v_stack, Button, Icon, IconButton, Label, TextColor};

pub enum ToolbarItemEvent {
    ChangeLocation(ToolbarItemLocation),
}

pub trait ToolbarItemView: Render<Self> + EventEmitter<ToolbarItemEvent> {
    fn set_active_pane_item(
        &mut self,
        active_pane_item: Option<&dyn crate::ItemHandle>,
        cx: &mut ViewContext<Self>,
    ) -> ToolbarItemLocation;

    fn pane_focus_update(&mut self, _pane_focused: bool, _cx: &mut ViewContext<Self>) {}

    /// Number of times toolbar's height will be repeated to get the effective height.
    /// Useful when multiple rows one under each other are needed.
    /// The rows have the same width and act as a whole when reacting to resizes and similar events.
    fn row_count(&self, _cx: &WindowContext) -> usize {
        1
    }
}

trait ToolbarItemViewHandle: Send {
    fn id(&self) -> EntityId;
    fn to_any(&self) -> AnyView;
    fn set_active_pane_item(
        &self,
        active_pane_item: Option<&dyn ItemHandle>,
        cx: &mut WindowContext,
    ) -> ToolbarItemLocation;
    fn focus_changed(&mut self, pane_focused: bool, cx: &mut WindowContext);
    fn row_count(&self, cx: &WindowContext) -> usize;
}

#[derive(Copy, Clone, Debug, PartialEq)]
pub enum ToolbarItemLocation {
    Hidden,
    PrimaryLeft,
    PrimaryRight,
    Secondary,
}

pub struct Toolbar {
    active_item: Option<Box<dyn ItemHandle>>,
    hidden: bool,
    can_navigate: bool,
    items: Vec<(Box<dyn ToolbarItemViewHandle>, ToolbarItemLocation)>,
}

<<<<<<< HEAD
impl Toolbar {
    fn left_items(&self) -> impl Iterator<Item = &dyn ToolbarItemViewHandle> {
        self.items.iter().filter_map(|(item, location)| {
            if *location == ToolbarItemLocation::PrimaryLeft {
                Some(item.as_ref())
            } else {
                None
            }
        })
    }

    fn right_items(&self) -> impl Iterator<Item = &dyn ToolbarItemViewHandle> {
        self.items.iter().filter_map(|(item, location)| {
            if *location == ToolbarItemLocation::PrimaryRight {
                Some(item.as_ref())
            } else {
                None
            }
        })
    }
}

impl Render for Toolbar {
=======
impl Render<Self> for Toolbar {
>>>>>>> 6f0cdc35
    type Element = Div<Self>;

    fn render(&mut self, cx: &mut ViewContext<Self>) -> Self::Element {
        //dbg!(&self.items.len());
        v_stack()
            .border_b()
            .border_color(cx.theme().colors().border)
            .child(
                h_stack()
                    .justify_between()
                    .child(
                        // Toolbar left side
                        h_stack()
                            .p_1()
                            .child(Button::new("crates"))
                            .child(Label::new("/").color(TextColor::Muted))
                            .child(Button::new("workspace2")),
                    )
                    // Toolbar right side
                    .child(
                        h_stack()
                            .p_1()
                            .child(IconButton::new("buffer-search", Icon::MagnifyingGlass))
                            .child(IconButton::new("inline-assist", Icon::MagicWand)),
                    ),
            )
            .children(self.items.iter().map(|(child, _)| child.to_any()))
    }
}

// todo!()
// impl View for Toolbar {
//     fn ui_name() -> &'static str {
//         "Toolbar"
//     }

//     fn render(&mut self, cx: &mut ViewContext<Self>) -> AnyElement<Self> {
//         let theme = &theme::current(cx).workspace.toolbar;

//         let mut primary_left_items = Vec::new();
//         let mut primary_right_items = Vec::new();
//         let mut secondary_item = None;
//         let spacing = theme.item_spacing;
//         let mut primary_items_row_count = 1;

//         for (item, position) in &self.items {
//             match *position {
//                 ToolbarItemLocation::Hidden => {}

//                 ToolbarItemLocation::PrimaryLeft { flex } => {
//                     primary_items_row_count = primary_items_row_count.max(item.row_count(cx));
//                     let left_item = ChildView::new(item.as_any(), cx).aligned();
//                     if let Some((flex, expanded)) = flex {
//                         primary_left_items.push(left_item.flex(flex, expanded).into_any());
//                     } else {
//                         primary_left_items.push(left_item.into_any());
//                     }
//                 }

//                 ToolbarItemLocation::PrimaryRight { flex } => {
//                     primary_items_row_count = primary_items_row_count.max(item.row_count(cx));
//                     let right_item = ChildView::new(item.as_any(), cx).aligned().flex_float();
//                     if let Some((flex, expanded)) = flex {
//                         primary_right_items.push(right_item.flex(flex, expanded).into_any());
//                     } else {
//                         primary_right_items.push(right_item.into_any());
//                     }
//                 }

//                 ToolbarItemLocation::Secondary => {
//                     secondary_item = Some(
//                         ChildView::new(item.as_any(), cx)
//                             .constrained()
//                             .with_height(theme.height * item.row_count(cx) as f32)
//                             .into_any(),
//                     );
//                 }
//             }
//         }

//         let container_style = theme.container;
//         let height = theme.height * primary_items_row_count as f32;

//         let mut primary_items = Flex::row().with_spacing(spacing);
//         primary_items.extend(primary_left_items);
//         primary_items.extend(primary_right_items);

//         let mut toolbar = Flex::column();
//         if !primary_items.is_empty() {
//             toolbar.add_child(primary_items.constrained().with_height(height));
//         }
//         if let Some(secondary_item) = secondary_item {
//             toolbar.add_child(secondary_item);
//         }

//         if toolbar.is_empty() {
//             toolbar.into_any_named("toolbar")
//         } else {
//             toolbar
//                 .contained()
//                 .with_style(container_style)
//                 .into_any_named("toolbar")
//         }
//     }
// }

impl Toolbar {
    pub fn new() -> Self {
        Self {
            active_item: None,
            items: Default::default(),
            hidden: false,
            can_navigate: true,
        }
    }

    pub fn set_can_navigate(&mut self, can_navigate: bool, cx: &mut ViewContext<Self>) {
        self.can_navigate = can_navigate;
        cx.notify();
    }

    pub fn add_item<T>(&mut self, item: View<T>, cx: &mut ViewContext<Self>)
    where
        T: 'static + ToolbarItemView,
    {
        let location = item.set_active_pane_item(self.active_item.as_deref(), cx);
        cx.subscribe(&item, |this, item, event, cx| {
            if let Some((_, current_location)) =
                this.items.iter_mut().find(|(i, _)| i.id() == item.id())
            {
                match event {
                    ToolbarItemEvent::ChangeLocation(new_location) => {
                        if new_location != current_location {
                            *current_location = *new_location;
                            cx.notify();
                        }
                    }
                }
            }
        })
        .detach();
        self.items.push((Box::new(item), location));
        cx.notify();
    }

    pub fn set_active_item(&mut self, item: Option<&dyn ItemHandle>, cx: &mut ViewContext<Self>) {
        self.active_item = item.map(|item| item.boxed_clone());
        self.hidden = self
            .active_item
            .as_ref()
            .map(|item| !item.show_toolbar(cx))
            .unwrap_or(false);

        for (toolbar_item, current_location) in self.items.iter_mut() {
            let new_location = toolbar_item.set_active_pane_item(item, cx);
            if new_location != *current_location {
                *current_location = new_location;
                cx.notify();
            }
        }
    }

    pub fn focus_changed(&mut self, focused: bool, cx: &mut ViewContext<Self>) {
        for (toolbar_item, _) in self.items.iter_mut() {
            toolbar_item.focus_changed(focused, cx);
        }
    }

    pub fn item_of_type<T: ToolbarItemView>(&self) -> Option<View<T>> {
        self.items
            .iter()
            .find_map(|(item, _)| item.to_any().downcast().ok())
    }

    pub fn hidden(&self) -> bool {
        self.hidden
    }
}

impl<T: ToolbarItemView> ToolbarItemViewHandle for View<T> {
    fn id(&self) -> EntityId {
        self.entity_id()
    }

    fn to_any(&self) -> AnyView {
        self.clone().into()
    }

    fn set_active_pane_item(
        &self,
        active_pane_item: Option<&dyn ItemHandle>,
        cx: &mut WindowContext,
    ) -> ToolbarItemLocation {
        self.update(cx, |this, cx| {
            this.set_active_pane_item(active_pane_item, cx)
        })
    }

    fn focus_changed(&mut self, pane_focused: bool, cx: &mut WindowContext) {
        self.update(cx, |this, cx| {
            this.pane_focus_update(pane_focused, cx);
            cx.notify();
        });
    }

    fn row_count(&self, cx: &WindowContext) -> usize {
        self.read(cx).row_count(cx)
    }
}

// todo!()
// impl From<&dyn ToolbarItemViewHandle> for AnyViewHandle {
//     fn from(val: &dyn ToolbarItemViewHandle) -> Self {
//         val.as_any().clone()
//     }
// }<|MERGE_RESOLUTION|>--- conflicted
+++ resolved
@@ -1,6 +1,6 @@
 use crate::ItemHandle;
 use gpui::{
-    AnyView, Div, Entity, EntityId, EventEmitter, ParentComponent, Render, Styled, View,
+    AnyView, Div, Entity, EntityId, EventEmitter, ParentElement as _, Render, Styled, View,
     ViewContext, WindowContext,
 };
 use theme2::ActiveTheme;
@@ -54,7 +54,6 @@
     items: Vec<(Box<dyn ToolbarItemViewHandle>, ToolbarItemLocation)>,
 }
 
-<<<<<<< HEAD
 impl Toolbar {
     fn left_items(&self) -> impl Iterator<Item = &dyn ToolbarItemViewHandle> {
         self.items.iter().filter_map(|(item, location)| {
@@ -77,10 +76,7 @@
     }
 }
 
-impl Render for Toolbar {
-=======
 impl Render<Self> for Toolbar {
->>>>>>> 6f0cdc35
     type Element = Div<Self>;
 
     fn render(&mut self, cx: &mut ViewContext<Self>) -> Self::Element {
